--- conflicted
+++ resolved
@@ -13,15 +13,9 @@
 import AssessmentIcon from '@mui/icons-material/Assessment'; // neu: für "Analyses"
 import DomainIcon from '@mui/icons-material/Domain'; // neu: für "Tenants"
 import { motion } from 'framer-motion';
-<<<<<<< HEAD
-import { useTheme } from '@mui/material/styles';
-import logoWhite from '../imgs/logo_white.png';
-import logoBlack from '../imgs/logo_black.png';
-=======
 import { alpha, useTheme } from '@mui/material/styles';
 import logoWhite from '../imgs/logo_white.svg';
 import logoBlack from '../imgs/logo_black.svg';
->>>>>>> 8164f2fa
 
 export interface SidebarProps {
   open: boolean;
