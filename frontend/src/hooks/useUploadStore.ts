import create from 'zustand';

<<<<<<< HEAD
const API = import.meta.env.VITE_API_URL || 'http://localhost:8084';
const INGEST = import.meta.env.VITE_INGEST_URL || 'http://localhost:8081';
=======
import {API_BASE, UPLOAD_API} from '../utils/api';
>>>>>>> 5aa998a4

export type AnyRun = Record<string, any>;

function countKeys(o: any): number {
  return o && typeof o === 'object' ? Object.keys(o).length : 0;
}

function normalizeRunShape(run: AnyRun | null | undefined): AnyRun {
  if (!run || typeof run !== 'object') return {};
  const normalized: AnyRun = { ...run };
  if (normalized.overall_score === undefined && typeof normalized.overallScore === 'number') normalized.overall_score = normalized.overallScore;
  if (!normalized.scores && normalized.final_scores && typeof normalized.final_scores === 'object') normalized.scores = normalized.final_scores;
  if (!normalized.decisions && normalized.final_decisions && typeof normalized.final_decisions === 'object') normalized.decisions = normalized.final_decisions;
  if (normalized.extracted == null) normalized.extracted = {};
  if (normalized.scores == null) normalized.scores = {};
  if (normalized.decisions == null) normalized.decisions = {};
  if (!Array.isArray(normalized.log) && normalized.log != null) normalized.log = [];
  return normalized;
}

function mergeRunPreferRicher(oldRunRaw: AnyRun | null | undefined, incomingRunRaw: AnyRun | null | undefined): AnyRun {
  const oldRun = normalizeRunShape(oldRunRaw);
  const incomingRun = normalizeRunShape(incomingRunRaw);
  const merged: AnyRun = { ...oldRun, ...incomingRun };

  if (countKeys(incomingRun.extracted) === 0 && countKeys(oldRun.extracted) > 0) merged.extracted = oldRun.extracted;
  if (countKeys(incomingRun.scores) === 0 && countKeys(oldRun.scores) > 0) merged.scores = oldRun.scores;
  if (countKeys(incomingRun.decisions) === 0 && countKeys(oldRun.decisions) > 0) merged.decisions = oldRun.decisions;

  if ((incomingRun.overall_score === null || incomingRun.overall_score === undefined) &&
      (oldRun.overall_score !== null && oldRun.overall_score !== undefined)) {
    merged.overall_score = oldRun.overall_score;
  }

  merged.run_id = incomingRun.run_id ?? oldRun.run_id ?? incomingRun.id ?? oldRun.id;

  const dedupeJSON = (arr?: any[]) => {
    if (!Array.isArray(arr)) return [];
    const seen = new Set<string>();
    const out: any[] = [];
    for (const item of arr) {
      const key = JSON.stringify(item ?? null);
      if (!seen.has(key)) {
        seen.add(key);
        out.push(item);
      }
    }
    return out;
  };

  merged.extraction = dedupeJSON([...(oldRun.extraction || []), ...(incomingRun.extraction || [])]);
  merged.scoring = dedupeJSON([...(oldRun.scoring || []), ...(incomingRun.scoring || [])]);
  merged.decision = dedupeJSON([...(oldRun.decision || []), ...(incomingRun.decision || [])]);
  merged.log = dedupeJSON([...(oldRun.log || []), ...(incomingRun.log || [])]);

  return merged;
}

export interface UploadEntry {
  id: number;
  pdfId: number | null;
  status: string;
  pdfUrl: string;
  ocr: boolean;
  layout: boolean;
  selectedPipelineId?: string;
  loading?: boolean;
  result?: AnyRun;
  runId?: string;
}

interface UploadState {
  entries: UploadEntry[];
  error?: string;
  autoRefreshId?: number;
  load: () => Promise<void>;
  updateFile: (id: number, changes: Partial<UploadEntry>) => void;
  runPipeline: (fileId: number, pipelineId: string) => Promise<void>;
  downloadExtractedText: (fileId: number) => Promise<void>;
  startAutoRefresh: (intervalMs: number) => void;
  stopAutoRefresh: () => void;
}

export const useUploadStore = create<UploadState>((set, get) => ({
  entries: [],
  error: undefined,
  autoRefreshId: undefined,

  async load() {
    const ingest = INGEST;
    try {
      const [uploadData, texts] = await Promise.all([
        fetch(`${ingest.replace(/\/$/, '')}/uploads`).then(r => r.json()),
        fetch('http://localhost:8083/texts').then(r => r.json()).catch(() => [] as any[]),
      ]);

      const prevEntries = get().entries;
      const ocrIds = (texts as { id: number }[]).map(t => t.id);
      const nextEntries: UploadEntry[] = (uploadData as any[]).map((item: any) => ({
        id: item.id,
        pdfId: item.pdf_id ?? null,
        status: item.status,
        pdfUrl: item.pdf_id ? `${ingest.replace(/\/$/, '')}/pdf/${item.pdf_id}` : '',
        ocr: item.pdf_id ? ocrIds.includes(item.pdf_id) : false,
        layout: item.status === 'ready',
        selectedPipelineId: '',
        result: undefined,
        runId: undefined,
      }));

      const byId = new Map<number, UploadEntry>(prevEntries.map(entry => [entry.id, entry]));
      const merged = nextEntries.map(entry => {
        const oldEntry = byId.get(entry.id);
        if (!oldEntry) return entry;

        const keepLoading = oldEntry.loading && entry.status !== 'ready';
        return {
          ...oldEntry,
          ...entry,
          selectedPipelineId: oldEntry.selectedPipelineId ?? entry.selectedPipelineId,
          loading: keepLoading || false,
          result: mergeRunPreferRicher(oldEntry.result, (entry as any).result),
          runId: oldEntry.runId ?? entry.runId,
        };
      });

      set({ entries: merged, error: undefined });
    } catch (err) {
      console.error('load uploads', err);
      set({ error: (err as Error).message });
    }
  },

  startAutoRefresh(intervalMs) {
    if (get().autoRefreshId) return;
    const id = window.setInterval(async () => {
      try {
        await get().load();
        set({ error: undefined });
        const allReady = get().entries.every(entry => entry.status === 'ready');
        if (allReady) {
          clearInterval(id);
          set({ autoRefreshId: undefined });
        }
      } catch (err) {
        console.error('auto refresh', err);
        set({ error: (err as Error).message });
      }
    }, intervalMs);
    set({ autoRefreshId: id });
  },

  stopAutoRefresh() {
    const id = get().autoRefreshId;
    if (!id) return;
    clearInterval(id);
    set({ autoRefreshId: undefined });
  },

  updateFile(id, changes) {
    set(state => ({
      entries: state.entries.map(entry => (entry.id === id ? { ...entry, ...changes } : entry)),
    }));
  },

  async runPipeline(fileId, pipelineId) {
    if (!pipelineId) return;

    set(state => ({
      entries: state.entries.map(entry => (entry.id === fileId ? { ...entry, loading: true } : entry)),
    }));

    const response = await fetch(`${API_BASE.replace(/\/$/, '')}/pipelines/${pipelineId}/run`, {
      method: 'POST',
      headers: { 'Content-Type': 'application/json' },
      body: JSON.stringify({ file_id: fileId }),
    });

    const rawBody = await response.text();
    const contentType = response.headers.get('content-type') || '';
    let parsed: AnyRun | undefined = undefined;
    if (rawBody && contentType.includes('application/json')) {
      try {
        parsed = JSON.parse(rawBody);
      } catch (err) {
        console.warn('JSON parse failed for pipeline response', err);
      }
    }

    set(state => ({
      entries: state.entries.map(entry => {
        if (entry.id !== fileId) return entry;
        const mergedRun = mergeRunPreferRicher(entry.result, parsed);
        const runId = (parsed as any)?.run_id ?? (parsed as any)?.id ?? entry.runId;
        return { ...entry, loading: false, result: mergedRun, runId };
      }),
    }));

    if (!response.ok) {
      throw new Error(((parsed as any)?.error as string) || `HTTP ${response.status}`);
    }
  },

  async downloadExtractedText(fileId) {
    const res = await fetch(`${INGEST.replace(/\/$/, '')}/uploads/${fileId}/extract`);
    if (!res.ok) throw new Error(`HTTP ${res.status}`);
    const text = await res.text();
    const blob = new Blob([text], { type: 'text/plain' });
    const url = URL.createObjectURL(blob);
    const link = document.createElement('a');
    link.href = url;
    link.download = `extracted_${fileId}.txt`;
    document.body.appendChild(link);
    link.click();
    link.remove();
    URL.revokeObjectURL(url);
  },
}));<|MERGE_RESOLUTION|>--- conflicted
+++ resolved
@@ -1,11 +1,6 @@
 import create from 'zustand';
 
-<<<<<<< HEAD
-const API = import.meta.env.VITE_API_URL || 'http://localhost:8084';
-const INGEST = import.meta.env.VITE_INGEST_URL || 'http://localhost:8081';
-=======
 import {API_BASE, UPLOAD_API} from '../utils/api';
->>>>>>> 5aa998a4
 
 export type AnyRun = Record<string, any>;
 
@@ -95,7 +90,7 @@
   autoRefreshId: undefined,
 
   async load() {
-    const ingest = INGEST;
+    const ingest = UPLOAD_API;
     try {
       const [uploadData, texts] = await Promise.all([
         fetch(`${ingest.replace(/\/$/, '')}/uploads`).then(r => r.json()),
@@ -210,7 +205,7 @@
   },
 
   async downloadExtractedText(fileId) {
-    const res = await fetch(`${INGEST.replace(/\/$/, '')}/uploads/${fileId}/extract`);
+    const res = await fetch(`${UPLOAD_API.replace(/\/$/, '')}/uploads/${fileId}/extract`);
     if (!res.ok) throw new Error(`HTTP ${res.status}`);
     const text = await res.text();
     const blob = new Blob([text], { type: 'text/plain' });
