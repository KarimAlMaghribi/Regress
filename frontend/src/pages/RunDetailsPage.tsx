--- conflicted
+++ resolved
@@ -503,13 +503,9 @@
           <SummaryCard detail={data} scoreSum={scoreSum}/>
           <ExtractionCard detail={data} pdfUrl={resolvedPdfUrl} onOpenEvidence={openEvidence}/>
           {/* Gewichte/aggregierter Score (optional, rendert evtl. nichts wenn keine Gewichte/FinalScores) */}
-<<<<<<< HEAD
-          <ScoringWeightsCard detail={data} onOpenEvidence={openEvidence}/>
-=======
           <ScoringWeightsCard detail={data}/>
           {/* Immer als Fallback anzeigen, sobald Score-Steps existieren */}
           <ScoreBreakdownCard detail={data} onOpenEvidence={openEvidence}/>
->>>>>>> fe0e1e83
           <DetailedResultFindingCard detail={data} onOpenEvidence={openEvidence}/>
           <StepsOverview detail={data}/>
         </Stack>
@@ -707,6 +703,108 @@
               ))}
             </TableBody>
           </Table>
+        </CardContent>
+      </Card>
+  );
+}
+
+function ScoreBreakdownCard({detail, onOpenEvidence}: {
+  detail: RunDetail;
+  onOpenEvidence: (page?: number) => void
+}) {
+  const scoreSteps = (detail.steps ?? []).filter(s => s.step_type === "Score");
+  if (!scoreSteps.length) return null;
+
+  const scoreByKey: Record<string, number | undefined> = detail.run.final_scores ?? {};
+
+  return (
+      <Card variant="outlined">
+        <CardHeader title="Bewertungs-Details" subheader="Alle Regeln, Stimmen & Evidenzen" />
+        <CardContent>
+          <Stack spacing={2}>
+            {scoreSteps.map((s, idx) => {
+              const rawScore = typeof s.final_key === "string" ? scoreByKey[s.final_key] : undefined;
+              const norm = normFromScore(rawScore);
+              const lbl = s.final_score_label as TernaryLabel | undefined;
+
+              return (
+                  <Box key={s.id}>
+                    <Stack direction="row" alignItems="center" gap={1} sx={{mb: 0.5}}>
+                      <RuleIcon sx={{color: (lbl === "yes" ? "success.main" : lbl === "no" ? "error.main" : "text.secondary")}} fontSize="small"/>
+                      <Typography variant="subtitle2" sx={{display: "flex", alignItems: "center", gap: .5}}>
+                        <PromptName name={s.final_key ?? `Regel ${idx + 1}`} />
+                        · Ergebnis:&nbsp;
+                        {lbl ? voteChip(lbl) : (typeof s.final_value === "boolean" ? (s.final_value ? "✅ Ja" : "❌ Nein") : "—")}
+                      </Typography>
+                      <Box sx={{flex: 1}}/>
+                      {/* Zeige Tri‑State‑Score als Balken (−1..+1 → 0..1), falls vorhanden */}
+                      {typeof norm === "number" ? (
+                          <Stack direction="row" alignItems="center" gap={1} sx={{ minWidth: 200 }}>
+                            <LinearProgress variant="determinate" value={norm * 100}/>
+                            <Typography variant="caption" sx={{width: 40, textAlign: "right"}}>{fmtNum(norm)}</Typography>
+                          </Stack>
+                      ) : (
+                          <ConfidenceBar value={s.final_confidence}/>
+                      )}
+                    </Stack>
+
+                    <Table size="small">
+                      <TableHead>
+                        <TableRow>
+                          <TableCell width={56}>#</TableCell>
+                          <TableCell>Erklärung</TableCell>
+                          <TableCell width={120}>Stimme</TableCell>
+                          <TableCell width={160}>Evidenz</TableCell>
+                          <TableCell width={90}>Final</TableCell>
+                        </TableRow>
+                      </TableHead>
+                      <TableBody>
+                        {(s.attempts ?? []).map((a, i) => {
+                          const pageExact = getAttemptPage(a);
+                          const attemptNo = (a?.attempt_no ?? i + 1) as number;
+                          const span = pageExact == null ? batchPageSpanForAttempt(detail, s, attemptNo) : undefined;
+
+                          const vote: TernaryLabel | undefined =
+                              a?.vote ?? (typeof a?.candidate_value?.value === "string" ? a.candidate_value.value : undefined);
+                          const chip = voteChip(vote);
+
+                          // Backwards-Compat (falls nur bool vorhanden)
+                          const vb = vote ? undefined : asBool(a.candidate_value);
+
+                          const hasEvidence = typeof pageExact === "number" || !!span;
+                          const label =
+                              typeof pageExact === "number"
+                                  ? `📄 Seite ${pageExact}`
+                                  : span
+                                      ? (span.start === span.end ? `📄 Seite ${span.start}` : `📄 Seiten ${span.start}–${span.end}`)
+                                      : "—";
+                          const pageToOpen = typeof pageExact === "number" ? pageExact : span?.start;
+
+                          return (
+                              <TableRow key={a.id ?? i} hover>
+                                <TableCell>{attemptNo}</TableCell>
+                                <TableCell>
+                                  <PromptName name={a.candidate_key ?? "—"} />
+                                </TableCell>
+                                <TableCell>
+                                  {vote ? chip : (typeof vb === "boolean" ? (vb ? "✅ Ja" : "❌ Nein") : "—")}
+                                </TableCell>
+                                <TableCell>
+                                  {hasEvidence
+                                      ? <Chip size="small" variant="outlined" label={label}
+                                              onClick={() => pageToOpen != null && onOpenEvidence(pageToOpen)} clickable/>
+                                      : "—"}
+                                </TableCell>
+                                <TableCell>{a.is_final ? "⭐" : "—"}</TableCell>
+                              </TableRow>
+                          );
+                        })}
+                      </TableBody>
+                    </Table>
+                  </Box>
+              );
+            })}
+          </Stack>
         </CardContent>
       </Card>
   );
